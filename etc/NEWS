--- conflicted
+++ resolved
@@ -27,7 +27,7 @@
 * Installation Changes in Emacs 25.2
 
 +++
-** New configure option ‘--disable-build-details’ attempts to build an
+** New configure option '--disable-build-details' attempts to build an
 Emacs that is more likely to be reproducible; that is, if you build
 and install Emacs twice, the second Emacs is a copy of the first.
 Deterministic builds omit the build date from the output of the
@@ -47,41 +47,41 @@
 * Changes in Emacs 25.2
 
 +++
-** A number of accessors for the value returned by `file-attributes'
-has been added.  They are: `file-attribute-type',
-`file-attribute-link-number', `file-attribute-user-id',
-`file-attribute-group-id', `file-attribute-access-time',
-`file-attribute-modification-time',
-`file-attribute-status-change-time', `file-attribute-size',
-`file-attribute-modes', `file-attribute-inode-number', and
-`file-attribute-device-number'
-
----
-** The locale language name `ca' is now mapped to the language
-environment `Catalan', which has been added.
-
----
-** `align-regexp' has a separate history for its interactive argument
-`align-regexp' no longer shares its history with all other
-history-less functions that use `read-string'
+** A number of accessors for the value returned by 'file-attributes'
+has been added.  They are: 'file-attribute-type',
+'file-attribute-link-number', 'file-attribute-user-id',
+'file-attribute-group-id', 'file-attribute-access-time',
+'file-attribute-modification-time',
+'file-attribute-status-change-time', 'file-attribute-size',
+'file-attribute-modes', 'file-attribute-inode-number', and
+'file-attribute-device-number'
+
+---
+** The locale language name 'ca' is now mapped to the language
+environment 'Catalan', which has been added.
+
+---
+** 'align-regexp' has a separate history for its interactive argument
+'align-regexp' no longer shares its history with all other
+history-less functions that use 'read-string'
 
 +++
 ** The networking code has been reworked so that it's more
 asynchronous than it was (when specifying :nowait t in
-`make-network-process').  How asynchronous it is varies based on the
+'make-network-process').  How asynchronous it is varies based on the
 capabilities of the system, but on a typical GNU/Linux system the DNS
 resolution, the connection, and (for TLS streams) the TLS negotiation
 are all done without blocking the main Emacs thread.  To get
 asynchronous TLS, the TLS boot parameters have to be passed in (see
 the manual for details).
 
-Certain process oriented functions (like `process-datagram-address')
+Certain process oriented functions (like 'process-datagram-address')
 will block until socket setup has been performed.  The recommended way
 to deal with asynchronous sockets is to avoid interacting with them
 until they have changed status to "run".  This is most easily done
 from a process sentinel.
 
-** ‘make-network-process’ and ‘open-network-stream’ sometimes allowed
+** 'make-network-process' and 'open-network-stream' sometimes allowed
 :service to be an integer string (e.g., :service "993") and sometimes
 required an integer (e.g., :service 993).  This difference has been
 eliminated, and integer strings work everywhere.
@@ -90,13 +90,13 @@
 
 Two new variables allow to disable attempts to recover from stack
 overflow and to avoid automatic auto-save when Emacs is delivered a
-fatal signal.  `attempt-stack-overflow-recovery', if set to `nil',
+fatal signal.  'attempt-stack-overflow-recovery', if set to 'nil',
 will disable attempts to recover from C stack overflows; Emacs will
 then crash as with any other fatal signal.
-`attempt-orderly-shutdown-on-fatal-signal', if set to `nil', will
+'attempt-orderly-shutdown-on-fatal-signal', if set to 'nil', will
 disable attempts to auto-save the session and shut down in an orderly
 fashion when Emacs receives a fatal signal; instead, Emacs will
-terminate immediately.  Both variables are non-`nil' by default.
+terminate immediately.  Both variables are non-'nil' by default.
 These variables are for users who would like to avoid the small
 probability of data corruption due to techniques Emacs uses to recover
 in these situations.
@@ -112,19 +112,19 @@
 ** eww
 
 +++
-*** A new `s' command for switching to another eww buffer via the minibuffer.
-
----
-*** The `o' command (`shr-save-contents') has moved to `O' to avoid collision
-with the `o' command from `image-map'.
+*** A new 's' command for switching to another eww buffer via the minibuffer.
+
+---
+*** The 'o' command ('shr-save-contents') has moved to 'O' to avoid collision
+with the 'o' command from 'image-map'.
 
 +++
 ** The commands that add ChangeLog entries now prefer a VCS root directory
 for the ChangeLog file, if none already exists.  Customize
-`change-log-directory-files' to nil for the old behavior.
-
----
-** Support for non-string values of `time-stamp-format' has been removed.
+'change-log-directory-files' to nil for the old behavior.
+
+---
+** Support for non-string values of 'time-stamp-format' has been removed.
 
 ** Tramp
 
@@ -136,7 +136,7 @@
 *** New connection method "doas" for OpenBSD hosts.
 
 ---
-** `auto-revert-use-notify' is set back to t in `global-auto-revert-mode'.
+** 'auto-revert-use-notify' is set back to t in 'global-auto-revert-mode'.
 
  
@@ -147,8 +147,8 @@
 * Incompatible Lisp Changes in Emacs 25.2
 
 +++
-** Resizing a frame no longer runs `window-configuration-change-hook'.
-Put your function on `window-size-change-functions' instead.
+** Resizing a frame no longer runs 'window-configuration-change-hook'.
+Put your function on 'window-size-change-functions' instead.
 
  
@@ -157,40 +157,40 @@
 ** New var syntax-ppss-table to control the syntax-table used in syntax-ppss
 
 ** Autoload files can be generated without timestamps,
-by setting `autoload-timestamps' to nil.
+by setting 'autoload-timestamps' to nil.
 FIXME As an experiment, nil is the current default.
 If no insurmountable problems before next release, it can stay that way.
 
-** `ert-with-function-mocked' of 'ert-x package allows mocking of functions
+** 'ert-with-function-mocked' of 'ert-x package allows mocking of functions
 in unit tests.
 
 ---
-** `gnutls-boot' now takes a parameter :complete-negotiation that says
+** 'gnutls-boot' now takes a parameter :complete-negotiation that says
 that negotiation should complete even on non-blocking sockets.
 
 +++
-** New functions `window-pixel-width-before-size-change' and
-`window-pixel-height-before-size-change' allow to detect which window
-changed size when `window-size-change-functions' are run.
-
-+++
-** New function `display-buffer-reuse-mode-window' is an action function
-suitable for use in `display-buffer-alist'. For example, to avoid creating
+** New functions 'window-pixel-width-before-size-change' and
+'window-pixel-height-before-size-change' allow to detect which window
+changed size when 'window-size-change-functions' are run.
+
++++
+** New function 'display-buffer-reuse-mode-window' is an action function
+suitable for use in 'display-buffer-alist'. For example, to avoid creating
 a new window when opening man pages when there's already one, use
 (add-to-list 'display-buffer-alist
-     '("\\`\\*Man .*\\*\\'" .
+     '("\\'\\*Man .*\\*\\'" .
        (display-buffer-reuse-mode-window
         (inhibit-same-window . nil)
         (mode . Man-mode))))
 
 +++
-** `parse-partial-sexp' state has a new element.  Element 10 is
+** 'parse-partial-sexp' state has a new element.  Element 10 is
 non-nil when the last character scanned might be the first character
 of a two character construct, i.e. a comment delimiter or escaped
 character.  Its value is the syntax of that last character.
 
 +++
-** `parse-partial-sexp''s state, element 9, has now been confirmed as
+** 'parse-partial-sexp''s state, element 9, has now been confirmed as
 permanent and documented, and may be used by Lisp programs.  Its value
 is a list of currently open parenthesis positions, starting with the
 outermost parenthesis.
@@ -202,7 +202,7 @@
 ** Intercepting hotkeys on Windows 7 and later now works better.
 The new keyboard hooking code properly grabs system hotkeys such as
 Win-* and Alt-TAB, in a way that Emacs can get at them before the
-system.  This makes the `w32-register-hot-key' functionality work
+system.  This makes the 'w32-register-hot-key' functionality work
 again on all versions of MS-Windows starting with Windows 7.  On
 Windows NT and later you can now register any hotkey combination.  (On
 Windows 9X, the previous limitations, spelled out in the Emacs manual,
@@ -371,7 +371,7 @@
 
 +++
 ** A second dir-local file (.dir-locals-2.el) is now accepted.
-See the variable `dir-locals-file-2' for more information.
+See the variable 'dir-locals-file-2' for more information.
 
 +++
 ** Network security (TLS/SSL certificate validity and the like) is
@@ -380,8 +380,7 @@
 
 ---
 ** International domain names (IDNA) are now encoded via the new
-puny.el library, so that one can visit web sites like
-"http://méxico.icom.museum".
+puny.el library, so that one can visit web sites with non-ASCII URLs.
 
 +++
 ** C-h l now also lists the commands that were run.
@@ -390,8 +389,8 @@
 text in the region.
 
 +++
-** The new `timer-list' command lists all active timers in a buffer
-where you can cancel them with the `c' command.
+** The new 'timer-list' command lists all active timers in a buffer
+where you can cancel them with the 'c' command.
 
 ** M-x suggests shorthands and ignores obsolete commands for completion.
 ** x-select-enable-clipboard is renamed select-enable-clipboard.
@@ -411,7 +410,7 @@
 'even-window-sizes' and now handles window widths as well.
 
 +++
-** New function `read-multiple-choice' use to prompt for
+** New function 'read-multiple-choice' use to prompt for
 multiple-choice questions, with a handy way to display help texts.
 
 +++
@@ -539,8 +538,8 @@
 
 +++
 ** New bindings for 'query-replace-map'.
-`undo', undo the last replacement; bound to `u'.
-`undo-all', undo all replacements; bound to `U'.
+'undo', undo the last replacement; bound to 'u'.
+'undo-all', undo all replacements; bound to 'U'.
 
  
@@ -673,7 +672,7 @@
 'erc-network-hide-list' and 'erc-channel-hide-list' will only hide the
 specified message types for the respective specified targets.
 
-*** New variable `erc-default-port-tls' used to connect to TLS IRC
+*** New variable 'erc-default-port-tls' used to connect to TLS IRC
 servers.
 
 ---
@@ -927,16 +926,12 @@
 customize the 'shr-use-fonts' variable.
 
 +++
-<<<<<<< HEAD
-*** A new command `C' (`eww-toggle-colors') can be used to toggle
+*** A new command 'C' ('eww-toggle-colors') can be used to toggle
 whether to use the HTML-specified colors or not.  The user can also
-customize the `shr-use-colors' variable.
-
-+++
-*** A new command `R' (`eww-readable') will try do identify the main
-=======
+customize the 'shr-use-colors' variable.
+
++++
 *** A new command 'R' ('eww-readable') will try do identify the main
->>>>>>> 56df6171
 textual parts of a web page and display only that, leaving menus and
 the like off the page.
 
@@ -991,15 +986,15 @@
 transformed into multipart/related messages before sending.
 
 ---
-*** The `message-valid-fqdn-regexp' variable has been removed, since
+*** The 'message-valid-fqdn-regexp' variable has been removed, since
 there are now top-level domains added all the time.  Message will no
 longer warn about sending emails to top-level domains it hasn't heard
 about.
 
-*** `message-beginning-of-line' (bound to C-a) understands folded headers.
-In `visual-line-mode' it will look for the true beginning of a header
-while in non-`visual-line-mode' it will move the point to the indented
-header’s value.
+*** 'message-beginning-of-line' (bound to C-a) understands folded headers.
+In 'visual-line-mode' it will look for the true beginning of a header
+while in non-'visual-line-mode' it will move the point to the indented
+header's value.
 
 +++
 ** In Show Paren Mode, a parenthesis can be highlighted when point
@@ -1016,15 +1011,15 @@
 
 +++
 *** Images are automatically scaled before displaying based on the
-`image-scaling-factor' variable (if Emacs supports scaling the images
+'image-scaling-factor' variable (if Emacs supports scaling the images
 in question).
 
 +++
-*** Images inserted with `insert-image' and related functions get a
+*** Images inserted with 'insert-image' and related functions get a
 keymap put into the text properties (or overlays) that span the
 image.  This keymap binds keystrokes for manipulating size and
 rotation, as well as saving the image to a file.  These commands are
-also available in `image-mode'.
+also available in 'image-mode'.
 
 +++
 *** A new library for creating and manipulating SVG images has been
@@ -1033,7 +1028,7 @@
 
 +++
 *** New setf-able function to access and set image parameters is
-provided: `image-property'.
+provided: 'image-property'.
 
 
 ** Lisp mode
@@ -1210,7 +1205,7 @@
 'gnutls-peer-status' (if Emacs is built with GnuTLS support).
 
 +++
-*** The new function `url-cookie-delete-cookie' can be used to
+*** The new function 'url-cookie-delete-cookie' can be used to
 programmatically delete all cookies, or cookies from a specific
 domain.
 
@@ -1266,7 +1261,7 @@
 ---
 *** The VC state indicator in the mode line now defaults to more
 colorful faces to make it more obvious to the user what the state is.
-See the `vc-faces' customization group.
+See the 'vc-faces' customization group.
 
 +++
 *** New option 'vc-annotate-background-mode' controls whether
@@ -1542,32 +1537,18 @@
 *** New command 'dired-do-compress-to' bound to 'c' can be used to
 compress many marked files into a single named archive.  The
 compression command is determined from the new
-<<<<<<< HEAD
-`dired-compress-files-alist' variable.
+'dired-compress-files-alist' variable.
 
 +++
 *** In wdired, when editing files to contain slash characters,
 the resulting directories are automatically created.  Whether
 to do this or not is controlled by the
-`wdired-create-parent-directories' variable.
-
-+++
-*** `W' is now bound to `browse-url-of-dired-file', and is useful for
+'wdired-create-parent-directories' variable.
+
++++
+*** 'W' is now bound to 'browse-url-of-dired-file', and is useful for
 viewing HTML files and the like.
 
-*** New user interface for the `A' and `Q' commands.
-These keys, now bound to `dired-do-find-regexp' and
-`dired-do-find-regexp-and-replace', work similarly to `xref-find-apropos'
-and `xref-query-replace-in-results': they present the matches
-in the `*xref*' buffer and let you move through the matches.  No need
-to use `tags-loop-continue' to resume the search or replace loop.  The
-previous commands, `dired-do-search' and
-`dired-do-query-replace-regexp', are still available, but not bound to
-keys; rebind `A' and `Q' to invoke them if you want the old behavior
-=======
-'dired-compress-files-alist' variable.
-
-+++
 *** New user interface for the 'A' and 'Q' commands.
 These keys, now bound to 'dired-do-find-regexp' and
 'dired-do-find-regexp-and-replace', work similarly to 'xref-find-apropos'
@@ -1577,7 +1558,6 @@
 previous commands, 'dired-do-search' and
 'dired-do-query-replace-regexp', are still available, but not bound to
 keys; rebind 'A' and 'Q' to invoke them if you want the old behavior
->>>>>>> 56df6171
 back.  We intend to obsolete the old commands in a future release.
 
 ** Tabulated List Mode
@@ -1713,13 +1693,13 @@
 ** Comint, term, and compile do not set the EMACS env var any more.
 Use the INSIDE_EMACS environment variable instead.
 
-** `C-up', `C-down', `C-left' and `C-right' are now defined in term
+** 'C-up', 'C-down', 'C-left' and 'C-right' are now defined in term
 mode to send the same escape sequences that xterm does.  This makes
 things like forward-word in readline work.
 
 ---
 ** hideshow mode got four key bindings that are analogous to outline
-mode bindings: `C-c @ C-a',  `C-c @ C-t',  `C-c @ C-d', and `C-c @ C-e.'
+mode bindings: 'C-c @ C-a',  'C-c @ C-t',  'C-c @ C-d', and 'C-c @ C-e.'
 
 +++
 ** 'save-excursion' does not save&restore the mark any more.
@@ -1816,7 +1796,7 @@
 be updated accordingly.
 
 ** The grep/rgrep/lgrep functions will now ask about saving files
-before running.  This is controlled by the `grep-save-buffers'
+before running.  This is controlled by the 'grep-save-buffers'
 variable.
 
 +++
@@ -1926,7 +1906,7 @@
 evaluated (and should return a string) when the closure is built.
 
 ---
-** The new command `fortune-message' has been added, which displays
+** The new command 'fortune-message' has been added, which displays
 fortunes in the echo area.
 
 +++
@@ -1956,7 +1936,7 @@
 counterparts 'string-lessp' and 'string-equal'.
 
 +++
-** The new function `string-version-lessp' compares strings by
+** The new function 'string-version-lessp' compares strings by
 interpreting consecutive runs of numerical characters as numbers, and
 compares their numerical values.  According to this predicate,
 "foo2.png" is smaller than "foo12.png".
@@ -2151,11 +2131,11 @@
 This is used by Google's Native Client (NaCl).
 
 ---
-** `read-color' will now display the color names using the color itself
+** 'read-color' will now display the color names using the color itself
 as the background color.
 
 ---
-** There is now a new variable `flyspell-sort-corrections-function'
+** There is now a new variable 'flyspell-sort-corrections-function'
 that allows changing the way corrections are sorted.
 
 ** Miscellaneous name change
