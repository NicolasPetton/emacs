# serial 21

<<<<<<< HEAD
# Copyright (C) 2001-2003, 2005, 2007, 2009-2015 Free Software Foundation, Inc.
=======
# Copyright (C) 2001-2003, 2005, 2007, 2009-2015 Free Software
# Foundation, Inc.
>>>>>>> a012c7bb
# This file is free software; the Free Software Foundation
# gives unlimited permission to copy and/or distribute it,
# with or without modifications, as long as this notice is preserved.

dnl From Jim Meyering.

AC_DEFUN([gl_FUNC_GETTIMEOFDAY],
[
  AC_REQUIRE([AC_C_RESTRICT])
  AC_REQUIRE([gl_HEADER_SYS_TIME_H])
  AC_REQUIRE([gl_HEADER_SYS_TIME_H_DEFAULTS])
  AC_CHECK_FUNCS_ONCE([gettimeofday])

  gl_gettimeofday_timezone=void
  if test $ac_cv_func_gettimeofday != yes; then
    HAVE_GETTIMEOFDAY=0
  else
    gl_FUNC_GETTIMEOFDAY_CLOBBER
    AC_CACHE_CHECK([for gettimeofday with POSIX signature],
      [gl_cv_func_gettimeofday_posix_signature],
      [AC_COMPILE_IFELSE(
         [AC_LANG_PROGRAM(
            [[#include <sys/time.h>
              struct timeval c;
              int gettimeofday (struct timeval *restrict, void *restrict);
            ]],
            [[/* glibc uses struct timezone * rather than the POSIX void *
                 if _GNU_SOURCE is defined.  However, since the only portable
                 use of gettimeofday uses NULL as the second parameter, and
                 since the glibc definition is actually more typesafe, it is
                 not worth wrapping this to get a compliant signature.  */
              int (*f) (struct timeval *restrict, void *restrict)
                = gettimeofday;
              int x = f (&c, 0);
              return !(x | c.tv_sec | c.tv_usec);
            ]])],
          [gl_cv_func_gettimeofday_posix_signature=yes],
          [AC_COMPILE_IFELSE(
            [AC_LANG_PROGRAM(
              [[#include <sys/time.h>
int gettimeofday (struct timeval *restrict, struct timezone *restrict);
              ]])],
            [gl_cv_func_gettimeofday_posix_signature=almost],
            [gl_cv_func_gettimeofday_posix_signature=no])])])
    if test $gl_cv_func_gettimeofday_posix_signature = almost; then
      gl_gettimeofday_timezone='struct timezone'
    elif test $gl_cv_func_gettimeofday_posix_signature != yes; then
      REPLACE_GETTIMEOFDAY=1
    fi
    dnl If we override 'struct timeval', we also have to override gettimeofday.
    if test $REPLACE_STRUCT_TIMEVAL = 1; then
      REPLACE_GETTIMEOFDAY=1
    fi
    m4_ifdef([gl_FUNC_TZSET_CLOBBER], [
      gl_FUNC_TZSET_CLOBBER
      case "$gl_cv_func_tzset_clobber" in
        *yes)
          REPLACE_GETTIMEOFDAY=1
          gl_GETTIMEOFDAY_REPLACE_LOCALTIME
          AC_DEFINE([tzset], [rpl_tzset],
            [Define to rpl_tzset if the wrapper function should be used.])
          AC_DEFINE([TZSET_CLOBBERS_LOCALTIME], [1],
            [Define if tzset clobbers localtime's static buffer.])
          ;;
      esac
    ])
  fi
  AC_DEFINE_UNQUOTED([GETTIMEOFDAY_TIMEZONE], [$gl_gettimeofday_timezone],
    [Define this to 'void' or 'struct timezone' to match the system's
     declaration of the second argument to gettimeofday.])
])


dnl See if gettimeofday clobbers the static buffer that localtime uses
dnl for its return value.  The gettimeofday function from Mac OS X 10.0.4
dnl (i.e., Darwin 1.3.7) has this problem.
dnl
dnl If it does, then arrange to use gettimeofday and localtime only via
dnl the wrapper functions that work around the problem.

AC_DEFUN([gl_FUNC_GETTIMEOFDAY_CLOBBER],
[
 AC_REQUIRE([gl_HEADER_SYS_TIME_H])
 AC_REQUIRE([AC_CANONICAL_HOST]) dnl for cross-compiles

 AC_CACHE_CHECK([whether gettimeofday clobbers localtime buffer],
  [gl_cv_func_gettimeofday_clobber],
  [AC_RUN_IFELSE(
     [AC_LANG_PROGRAM(
        [[#include <string.h>
          #include <sys/time.h>
          #include <time.h>
          #include <stdlib.h>
        ]],
        [[
          time_t t = 0;
          struct tm *lt;
          struct tm saved_lt;
          struct timeval tv;
          lt = localtime (&t);
          saved_lt = *lt;
          gettimeofday (&tv, NULL);
          return memcmp (lt, &saved_lt, sizeof (struct tm)) != 0;
        ]])],
     [gl_cv_func_gettimeofday_clobber=no],
     [gl_cv_func_gettimeofday_clobber=yes],
     [# When cross-compiling:
      case "$host_os" in
                # Guess all is fine on glibc systems.
        *-gnu*) gl_cv_func_gettimeofday_clobber="guessing no" ;;
                # If we don't know, assume the worst.
        *)      gl_cv_func_gettimeofday_clobber="guessing yes" ;;
      esac
     ])])

 case "$gl_cv_func_gettimeofday_clobber" in
   *yes)
     REPLACE_GETTIMEOFDAY=1
     gl_GETTIMEOFDAY_REPLACE_LOCALTIME
     AC_DEFINE([GETTIMEOFDAY_CLOBBERS_LOCALTIME], [1],
       [Define if gettimeofday clobbers the localtime buffer.])
     ;;
 esac
])

AC_DEFUN([gl_GETTIMEOFDAY_REPLACE_LOCALTIME], [
  REPLACE_GMTIME=1
  REPLACE_LOCALTIME=1
])

# Prerequisites of lib/gettimeofday.c.
AC_DEFUN([gl_PREREQ_GETTIMEOFDAY], [
  AC_CHECK_HEADERS([sys/timeb.h])
  AC_CHECK_FUNCS([_ftime])
])<|MERGE_RESOLUTION|>--- conflicted
+++ resolved
@@ -1,11 +1,7 @@
 # serial 21
 
-<<<<<<< HEAD
-# Copyright (C) 2001-2003, 2005, 2007, 2009-2015 Free Software Foundation, Inc.
-=======
 # Copyright (C) 2001-2003, 2005, 2007, 2009-2015 Free Software
 # Foundation, Inc.
->>>>>>> a012c7bb
 # This file is free software; the Free Software Foundation
 # gives unlimited permission to copy and/or distribute it,
 # with or without modifications, as long as this notice is preserved.
