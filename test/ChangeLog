<<<<<<< HEAD
=======
2014-03-24  Barry O'Reilly  <gundaetiapo@gmail.com>

	* automated/undo-tests.el (undo-test-marker-adjustment-nominal):
	(undo-test-region-t-marker): New tests of marker adjustments.
	(undo-test-marker-adjustment-moved):
	(undo-test-region-mark-adjustment): New tests to demonstrate
	bug#16818, which fail without the fix.

2014-03-23  Daniel Colascione  <dancol@dancol.org>

	* automated/cl-lib.el (cl-lib-keyword-names-versus-values): New
	test: correct parsing of keyword arguments.

>>>>>>> 196716cf
2014-03-23  Dmitry Gutov  <dgutov@yandex.ru>

	* automated/package-test.el (package-test-describe-package):
	Fix test failure in non-graphical mode.

2014-03-23  Daniel Colascione  <dancol@dancol.org>

	* automated/subword-tests.el (subword-tests2): More subword tests.

	* automated/cl-lib.el (cl-lib-keyword-names-versus-values): New
	test: correct parsing of keyword arguments.

2014-03-22  Dmitry Gutov  <dgutov@yandex.ru>

	* automated/package-test.el (package-test-describe-package):
	Check for the "Keywords: " line.

	* automated/data/package/archive-contents: Include the :keywords
	field in `simple-single' data form.

2014-03-21  Dmitry Gutov  <dgutov@yandex.ru>

	* automated/package-test.el
	(package-test-install-two-dependencies): New test (bug#16826).

	* automated/data/package/simple-two-depend-1.1.el: New file.

	* automated/data/package/archive-contents:
	Add info about the new package.

2014-03-07  Michael Albinus  <michael.albinus@gmx.de>

	* automated/tramp-tests.el (tramp-copy-size-limit): Declare.
	(tramp-test10-write-region): Extend for out-of-band copy.
	(tramp-test31-asynchronous-requests): New test.

2014-03-02  Barry O'Reilly  <gundaetiapo@gmail.com>

	* automated/undo-tests.el (undo-test-in-region-not-most-recent):
	Add new test of undo in region.
	(undo-test-in-region-eob): Add test case described at
	http://debbugs.gnu.org/cgi/bugreport.cgi?bug=16411

2014-02-28  Michael Albinus  <michael.albinus@gmx.de>

	* automated/tramp-tests.el (tramp--test-enabled)
	(tramp-test15-copy-directory): No special handling of tramp-adb.el
	anymore.  It's fixed in that package.

2014-02-27  Michael Albinus  <michael.albinus@gmx.de>

	* automated/tramp-tests.el (tramp--test-enabled): Move connection
	cleanup into this function.  Remove respective code from all test
	cases.
	(tramp--instrument-test-case): Declare `indent' and `debug'.
	Handle other errors as well.
	(tramp-test14-delete-directory): Check for `file-error' error.
	(tramp-test15-copy-directory): Ignore return value of
	`copy-directory'.  It's too much hassle to handle it for tramp-adb.el.
	(tramp-test19-directory-files-and-attributes): Take care of
	timestamp of "../".
	(tramp-test20-file-modes, tramp-test27-start-file-process)
	(tramp-test28-shell-command): Skip for tramp-adb.el.
	(tramp-test21-file-links): `file-truename' shall preserve trailing
	link of directories.
	(tramp-test22-file-times): Skip if `set-file-times' returns nil.
	(tramp-test26-process-file, tramp-test28-shell-command): Let-bind
	`kill-buffer-query-functions' to nil.
	(tramp-test28-shell-command): Run `async-shell-command' with timeouts.

2014-02-21  Michael Albinus  <michael.albinus@gmx.de>

	* automated/tramp-tests.el
	(tramp-test19-directory-files-and-attributes): Do not include
	directories in comparison; they might have changed their
	timestamps already.

2014-02-20  Michael Albinus  <michael.albinus@gmx.de>

	* automated/tramp-tests.el (tramp--instrument-test-case): New macro.
	(tramp-test17-insert-directory): First line could contain more
	text, when produced by `ls-lisp'.
	(tramp-test19-directory-files-and-attributes): Instrument failed
	test case.

2014-02-19  Michael Albinus  <michael.albinus@gmx.de>

	* automated/tramp-tests.el (tramp-test17-insert-directory):
	Make first line "total 123" optional.
	(tramp-test20-file-modes, tramp-test22-file-times)
	(tramp-test26-process-file, tramp-test27-start-file-process)
	(tramp-test28-shell-command): Skip for tramp-gvfs.el and
	tramp-smb.el.
	(tramp-test20-file-modes): Check for "root" only when there is an
	explicit user name.
	(tramp-test21-file-links): Handle "... not supported" error.
	(tramp-test22-file-times): Skip for "don't know" return values.
	(tramp-test26-process-file, tramp-test28-shell-command):
	Remove color escape sequences.
	(tramp-test28-shell-command): Use `accept-process-output' rather
	than `sit-for'.
	(tramp-test30-utf8): Set coding system `utf-8'.

2014-02-17  Michael Albinus  <michael.albinus@gmx.de>

	* automated/tramp-tests.el (tramp-test28-shell-command): Perform
	an initial `sit-for' prior the while loop.

2014-02-16  Michael Albinus  <michael.albinus@gmx.de>

	Sync with Tramp 2.2.9.

	* automated/tramp-tests.el (password-cache-expiry): Set to nil.
	(tramp-test28-shell-command): Make a while loop when waiting for
	process exit.

2014-02-11  Michael Albinus  <michael.albinus@gmx.de>

	* automated/tramp-tests.el (top): Require `vc', `vc-bzr', `vc-git'
	and `vc-hg'.  Declare `tramp-find-executable' and
	`tramp-get-remote-path'.
	(tramp-test29-vc-registered): New test.
	(tramp-test30-utf8): Rename from `tramp-test29-utf8'.

2014-02-07  Michael Albinus  <michael.albinus@gmx.de>

	* automated/tramp-tests.el (tramp-test26-process-file): Improve test.
	(tramp-test27-start-file-process): Use "_p" as argument of lambda.
	(tramp-test28-shell-command): Improve `shell-command' test.  Add
	`async-shell-command' tests.

2014-02-04  Michael Albinus  <michael.albinus@gmx.de>

	* automated/file-notify-tests.el (file-notify--wait-for-events):
	Use `read-event' instead of `sit-for'.
	(file-notify-test02-events): Remove expected result, the bug is
	fixed meanwhile.
	(file-notify-test02-events, file-notify-test03-autorevert):
	Use `sleep-for' instead of `sit-for'.

2014-01-31  Dmitry Gutov  <dgutov@yandex.ru>

	* automated/ruby-mode-tests.el (ruby-align-chained-calls):
	New test.

2014-01-27  Michael Albinus  <michael.albinus@gmx.de>

	* automated/file-notify-tests.el (file-notify--deftest-remote):
	Do not skip when the local test has failed.  They are unrelated.
	(file-notify--wait-for-events): Use `sit-for'.  Let-bind
	`noninteractive' to nil, otherwise `sit-for' could be degraded to
	`sleep-for'.
	(file-notify-test02-events): Check for `file-remote-p' instead of
	`file-notify--test-remote-enabled'.

2014-01-26  Michael Albinus  <michael.albinus@gmx.de>

	* automated/file-notify-tests.el (file-notify-test02-events):
	Let test case fail for Bug#16519.

2014-01-22  Michael Albinus  <michael.albinus@gmx.de>

	* automated/file-notify-tests.el (file-notify-test02-events):
	Hide Bug#16519, until it is solved.

2014-01-21  Michael Albinus  <michael.albinus@gmx.de>

	* automated/file-notify-tests.el
	(file-notify--test-local-enabled): Fix error in logic.
	(file-notify--wait-for-events): New defmacro.
	(file-notify-test02-events): Make short breaks between file operations.
	Use `file-notify--wait-for-events'.  Check, that events have arrived.
	(file-notify-test03-autorevert): Use `file-notify--wait-for-events'.

	* automated/comint-testsuite.el
	(comint-testsuite-password-strings): Add localized examples.

2014-01-17  Michael Albinus  <michael.albinus@gmx.de>

	* automated/inotify-test.el (inotify-file-watch-simple): Skip test
	case if inotify is not linked with Emacs.  Use `read-event' rather
	than `sit-for' in order to process events.  (Bug#13662)

2014-01-13  Michael Albinus  <michael.albinus@gmx.de>

	* automated/ert-tests.el (ert-test-record-backtrace): Reenable
	test case with adapted test string.  (Bug#13064)

2013-12-28  Glenn Morris  <rgm@gnu.org>

	* automated/electric-tests.el: Require 'elec-pair.

2013-12-26  João Távora  <joaotavora@gmail.com>

	* automated/electric-tests.el (electric-pair-test-for):
	Fix autowrapping tests in batch-mode by running with
	`transient-mark-mode' set to `lambda'.

	* automated/electric-tests.el: New file.

2013-12-25  Fabián Ezequiel Gallina  <fgallina@gnu.org>

	* automated/python-tests.el
	(python-nav-lisp-forward-sexp-safe-1): Remove test.
	(python-nav-forward-sexp-safe-1): New test.

2013-12-20  Dmitry Gutov  <dgutov@yandex.ru>

	* automated/ruby-mode-tests.el: Add tests for
	`ruby-align-to-stmt-keywords'.

	* indent/ruby.rb: Update examples to reflect the lack of change in
	default indentation of `begin' blocks.

2013-12-17  Dmitry Gutov  <dgutov@yandex.ru>

	* indent/ruby.rb: Update examples according to the change
	in `smie-indent-close'.

2013-12-14  Dmitry Gutov  <dgutov@yandex.ru>

	* indent/ruby.rb: New examples.

2013-12-12  Fabián Ezequiel Gallina  <fgallina@gnu.org>

	* automated/python-tests.el (python-indent-dedenters-2): New test.

2013-12-12  Fabián Ezequiel Gallina  <fgallina@gnu.org>

	* automated/python-tests.el (python-indent-after-comment-1)
	(python-indent-after-comment-2): New tests.

2013-12-12  Nathan Trapuzzano  <nbtrap@nbtrap.com>

	* automated/python-tests.el (python-indent-block-enders-1):
	Rename from python-indent-block-enders.
	(python-indent-block-enders-2): New test.

2013-12-08  Dmitry Gutov  <dgutov@yandex.ru>

	* indent/js.js: New file.

2013-12-05  Michael Albinus  <michael.albinus@gmx.de>

	* automated/dbus-tests.el: New file.

2013-12-05  Stefan Monnier  <monnier@iro.umontreal.ca>

	* automated/regexp-tests.el: New file.

2013-11-29  Eli Zaretskii  <eliz@gnu.org>

	* automated/reftex-tests.el (reftex-parse-from-file-test):
	Run temp-dir through file-truename, to make sure the temporary file
	names are comparable as strings.

	* automated/decoder-tests.el (ert-test-decoder-prefer-utf-8):
	Force Unix EOLs by using 'utf-8-unix', since the default of
	'utf-8' is system-dependent, while the test expects to see Unix EOLs.

2013-11-28  Glenn Morris  <rgm@gnu.org>

	* automated/Makefile.in (SEPCHAR): Use in place of PATH_SEP.

2013-11-28  Eli Zaretskii  <eliz@gnu.org>

	* automated/Makefile.in (PATH_SEP): Set this instead of PATH_SEPARATOR.
	(EMACSOPT): Use $(PATH_SEP).

2013-11-28  Michael Albinus  <michael.albinus@gmx.de>

	* automated/file-notify-tests.el (auto-revert-stop-on-user-input):
	Set to nil.

2013-11-27  Michael Albinus  <michael.albinus@gmx.de>

	* automated/file-notify-tests.el
	(file-notify-test-remote-temporary-file-directory):
	Check $REMOTE_TEMPORARY_FILE_DIRECTORY.
	(tramp-read-passwd): Check $REMOTE_ALLOW_PASSWORD.
	(file-notify--deftest-remote): Cleanup connection initially.
	(file-notify-test03-autorevert): Run also in batch mode.  Use a
	larger timeout for remote files.  `sit-for' 1 second; 0.1 second
	does not work on MS Windows.  Call `accept-process-output' for
	remote files.  Apply `string-match' instead of `string-equal', the
	messages are different on MS Windows.

	* automated/tramp-tests.el (tramp-test-temporary-file-directory):
	Use $REMOTE_TEMPORARY_FILE_DIRECTORY.
	(tramp-read-passwd): Check $REMOTE_ALLOW_PASSWORD.

2013-11-23  Glenn Morris  <rgm@gnu.org>

	* automated/python-tests.el (python-shell-make-comint-1)
	(python-shell-make-comint-2, python-shell-get-process-1):
	Suppress creation of some temp-files.

	* automated/python-tests.el (python-shell-parse-command-1)
	(python-shell-make-comint-1, python-shell-make-comint-2)
	(python-shell-get-process-1)
	(python-shell-internal-get-or-create-process-1):
	Skip rather than fail if prereqs not found.

	* automated/Makefile.in (emacs):
	Empty EMACSLOADPATH rather than unsetting.

2013-11-22  Glenn Morris  <rgm@gnu.org>

	* automated/ruby-mode-tests.el (ruby-exit!-font-lock):
	Set expected-result.

2013-11-21  Glenn Morris  <rgm@gnu.org>

	* automated/Makefile.in (XARGS_LIMIT): New, set by configure.
	(compile-main): Pass XARGS_LIMIT to xargs.

	* automated/Makefile.in (PATH_SEPARATOR): New, set by configure.
	(EMACSOPT): Use PATH_SEPARATOR.

2013-11-20  Bozhidar Batsov  <bozhidar@batsov.com>

	* automated/ruby-mode-tests.el (ruby-exit!-font-lock):
	Add a failing test for Bug#15874.
	(ruby--insert-coding-comment-ruby-style)
	(ruby--insert-coding-comment-emacs-style)
	(ruby--insert-coding-comment-custom-style):
	Add a few tests for `ruby--insert-coding-comment'.

2013-11-18  Paul Eggert  <eggert@cs.ucla.edu>

	Improve API of recently-added bool vector functions (Bug#15912).
	* automated/data-tests.el: Adjust to API changes.

2013-11-16  Michael Albinus  <michael.albinus@gmx.de>

	* automated/tramp-tests.el (tramp-test07-file-exists-p)
	(tramp-test08-file-local-copy)
	(tramp-test09-insert-file-contents, tramp-test10-write-region)
	(tramp-test11-copy-file, tramp-test12-rename-file)
	(tramp-test13-make-directory, tramp-test14-delete-directory)
	(tramp-test15-copy-directory, tramp-test16-directory-files)
	(tramp-test17-insert-directory, tramp-test18-file-attributes)
	(tramp-test19-directory-files-and-attributes)
	(tramp-test20-file-modes, tramp-test21-file-links)
	(tramp-test22-file-times, tramp-test23-visited-file-modtime)
	(tramp-test24-file-name-completion, tramp-test25-load)
	(tramp-test26-process-file, tramp-test27-start-file-process)
	(tramp-test28-shell-command): Cleanup connection initially.

2013-11-15  Michael Albinus  <michael.albinus@gmx.de>

	* automated/tramp-tests.el (tramp-test29-utf8): Cleanup the
	connection before running the test.

2013-11-15  Michael Albinus  <michael.albinus@gmx.de>

	* automated/tramp-tests.el (tramp-test15-copy-directory)
	(tramp-test16-directory-files, tramp-test17-insert-directory)
	(tramp-test18-file-attributes)
	(tramp-test19-directory-files-and-attributes)
	(tramp-test20-file-modes, tramp-test21-file-links)
	(tramp-test22-file-times, tramp-test23-visited-file-modtime)
	(tramp-test24-file-name-completion, tramp-test25-load)
	(tramp-test26-process-file, tramp-test27-start-file-process)
	(tramp-test28-shell-command): Protect unwindforms with `ignore-errors'.
	(tramp-test29-utf8): New test.

2013-11-13  Michael Albinus  <michael.albinus@gmx.de>

	* automated/file-notify-tests.el (file-notify-test02-events)
	(file-notify-test03-autorevert): Suppress messages in `write-region'.

	* automated/tramp-tests.el (tramp-test02-file-name-dissect)
	(tramp-test03-file-name-defaults, tramp-test21-file-links): Add tests.
	(tramp-test26-process-file, tramp-test28-shell-command):
	Ensure, that the directory is not empty when calling "ls".

2013-11-11  Michael Albinus  <michael.albinus@gmx.de>

	* automated/tramp-tests.el (tramp-test-temporary-file-directory):
	Check $TRAMP_TEST_TEMPORARY_FILE_DIRECTORY.
	(tramp-read-passwd): Check $TRAMP_TEST_ALLOW_PASSWORD.
	(tramp-test09-insert-file-contents, tramp-test10-write-region)
	(tramp-test26-process-file): Add tests.
	(tramp-test11-copy-file): Remove debug message.
	(tramp-test20-file-modes): Special case, if user is "root".

2013-11-08  Michael Albinus  <michael.albinus@gmx.de>

	* automated/file-notify-tests.el:
	* automated/tramp-tests.el: Add `tramp-own-remote-path' to
	`tramp-remote-path' when running on hydra.
	(tramp-test07-file-exists-p): Remove instrumentation code.
	(tramp-test26-process-file): Don't use "/bin/true" and
	"/bin/false", these paths do not exist on hydra.

2013-11-08  Helmut Eller  <eller.helmut@gmail.com>

	* automated/process-tests.el: New file.

2013-11-08  Dmitry Gutov  <dgutov@yandex.ru>

	* indent/ruby.rb: New examples.

2013-11-06  Glenn Morris  <rgm@gnu.org>

	* automated/Makefile.in (setwins): Avoid accidental matches.

2013-11-06  Michael Albinus  <michael.albinus@gmx.de>

	* automated/tramp-tests.el (tramp-test07-file-exists-p):
	Fix docstring.  Instrument, in order to hunt failure on hydra.

2013-11-06  Glenn Morris  <rgm@gnu.org>

	* automated/flymake-tests.el (warning-predicate-rx-gcc)
	(warning-predicate-function-gcc, warning-predicate-rx-perl)
	(warning-predicate-function-perl):
	* automated/info-xref.el (info-xref-test-makeinfo):
	* automated/vc-bzr.el (vc-bzr-test-bug9726, vc-bzr-test-bug9781)
	(vc-bzr-test-faulty-bzr-autoloads): Skip rather than expect failure.

2013-11-05  Michael Albinus  <michael.albinus@gmx.de>

	* automated/tramp-tests.el: New file.

2013-11-05  Glenn Morris  <rgm@gnu.org>

	Get rid of --chdir usage.
	* automated/Makefile.in (EMACSOPT): Move -L here.
	(emacs): Set EMACS_TEST_DIRECTORY in the environment.
	(setwins): Don't assume called from srcdir.  Remove legacy stuff.
	(.el.elc): No more need to pass -L here.
	(compile-main): Get rid of sub-shell and cd.
	(compile-clean, check): Get rid of cd.

	Make it possible to run tests with a different working directory.
	* automated/flymake-tests.el (flymake-tests-data-directory): New.
	(flymake-tests--current-face): Use flymake-tests-data-directory.
	(warning-predicate-function-gcc, warning-predicate-rx-perl)
	(warning-predicate-function-perl): Adapt for above change.
	* automated/zlib-tests.el (zlib-tests-data-directory): New.
	(zlib--decompress): Use zlib-tests-data-directory.

	* automated/eieio-tests.el (eieio-test-37-persistent-classes):
	Remove test that makes no sense.

	* automated/files.el (files-test-local-variable-data):
	Fix result typo presumably caused by interference from dir-locals.
	(file-test--do-local-variables-test): Prevent dir-locals interfering.

2013-11-04  Dmitry Gutov  <dgutov@yandex.ru>

	* indent/ruby.rb: Add a statement on the line after heredoc.
	Move a now-successful example.

	* automated/ruby-mode-tests.el: Remove outdated comment.

2013-11-04  Glenn Morris  <rgm@gnu.org>

	* automated/Makefile.in (abs_srcdir): Remove.
	(emacs): Unset EMACSLOADPATH.
	(.el.elc, check): Use -L to append srcdir to load-path.

2013-11-02  Glenn Morris  <rgm@gnu.org>

	* automated/Makefile.in (top_builddir, abs_test, abs_lispsrc, lisp)
	(test, abs_top_srcdir, abs_top_builddir): Remove variables.
	(abs_srcdir): New, set by configure.
	(EMACS): Use a relative file name.
	(emacs): Use abs_srcdir rather than abs_lispsrc, abs_test.
	(lisp-compile): Remove (assume it's up-to-date).
	(compile-main): Do not run lisp-compile.
	(compile-main, compile-clean, compile-always, bootstrap-clean)
	(check): Use srcdir rather than $test.  Check cd return value.
	Use --chdir.
	(doit, compile, compile-always): Remove stuff copied from lisp/.
	(all, check, bootstrap-clean, distclean, maintainer-clean): PHONY.

2013-10-31  Michael Albinus  <michael.albinus@gmx.de>

	* automated/ert-tests.el (ert-test-stats-set-test-and-result):
	Add a skipping test.

2013-10-29  Stefan Monnier  <monnier@iro.umontreal.ca>

	* indent/prolog.prolog: Test alignment of ->; with operator at bol.

	* indent/css-mode.css (.x2): Test alignement inside braces.

2013-10-26  Dmitry Gutov  <dgutov@yandex.ru>

	* indent/ruby.rb: New failing example.

	* automated/ruby-mode-tests.el (ruby-toggle-block-to-brace):
	Fix the test, in respect to adding the space after the curly.

2013-10-24  Michael Albinus  <michael.albinus@gmx.de>

	* automated/ert-tests.el (ert-test-skip-unless): New test case.
	(ert-test-deftest): Adapt test for changed macro expansion.
	(ert-test-run-tests-interactively):
	* automated/ert-x-tests.el (ert-test-run-tests-interactively-2):
	Add a skipping test.

	* automated/file-notify-tests.el (top): Do not require tramp-sh.el.
	(file-notify--test-local-enabled): Make it a function.  Check also
	for `file-remote-p' of `temporary-file-directory'.
	(file-notify--test-remote-enabled-checked): New defvar.
	(file-notify--test-remote-enabled): Rewrite.  Do not use Tramp
	internal functions.  Cache result.
	(file-notify--deftest-remote, file-notify-test00-availability)
	(file-notify-test01-add-watch, file-notify-test02-events)
	(file-notify-test03-autorevert): Add checks with `skip_unless'.
	(file-notify-test-all): Do not check `file-notify--test-local-enabled'.

2013-10-24  Dmitry Gutov  <dgutov@yandex.ru>

	* indent/ruby.rb: Fix syntax error in the latest example.

2013-10-23  Glenn Morris  <rgm@gnu.org>

	* automated/Makefile.in (abs_top_srcdir, top_builddir):
	New, set by configure.
	(top_srcdir): Remove.
	(abs_test, abs_lispsrc): New.
	(lisp): No longer absolute.
	(emacs, lisp-compile, compile, compile-always):
	Quote entities that might contain whitespace.

2013-10-22  Dmitry Gutov  <dgutov@yandex.ru>

	* indent/ruby.rb: Move two examples to "working" section, add one
	more.

2013-10-21  Dmitry Gutov  <dgutov@yandex.ru>

	* indent/ruby.rb: New examples for indentation of blocks.
	Example of hash inside parens that inflooped before the present commit.

2013-10-17  Barry O'Reilly  <gundaetiapo@gmail.com>

	* automated/timer-tests.el: New file.  Tests that (sit-for 0)
	allows another timer to run.

2013-10-14  Dmitry Gutov  <dgutov@yandex.ru>

	* indent/ruby.rb: More examples for bug#15594, both failing and
	now passing.

2013-10-11  Dmitry Gutov  <dgutov@yandex.ru>

	* indent/ruby.rb: Add two more cases.

2013-10-10  Stefan Monnier  <monnier@iro.umontreal.ca>

	* automated/ruby-mode-tests.el (ruby-with-temp-buffer): Move before
	first use.
	(ruby-should-indent): Use indent-according-to-mode.
	(ruby-deftest-move-to-block): Use `declare'.

2013-10-07  Dmitry Gutov  <dgutov@yandex.ru>

	* indent/ruby.rb: Fix a spurious change, add more failing examples.

2013-10-07  Stefan Monnier  <monnier@iro.umontreal.ca>

	* indent/ruby.rb: Add a few more tests; adjust some indentation.

2013-10-06  Dmitry Gutov  <dgutov@yandex.ru>

	* automated/ruby-mode-tests.el: Add tests for `ruby-forward-sexp'
	and `ruby-backward-sexp' that fail when `ruby-use-smie' is t.

	* indent/ruby.rb: Fix a syntax error, add a few failing examples.

2013-10-05  Stefan Monnier  <monnier@iro.umontreal.ca>

	* indent/ruby.rb: Port a few cases from automated/ruby-mode-tests.el.
	Adjust indentation of continued line to the new SMIE behavior.

2013-10-04  Stefan Monnier  <monnier@iro.umontreal.ca>

	* automated/completion-tests.el:
	* indent/css-mode.css: New files.

2013-10-03  Daiki Ueno  <ueno@gnu.org>

	* automated/data/package/signed/archive-contents:
	* automated/data/package/signed/archive-contents.sig:
	* automated/data/package/signed/signed-good-1.0.el:
	* automated/data/package/signed/signed-good-1.0.el.sig:
	* automated/data/package/signed/signed-bad-1.0.el:
	* automated/data/package/signed/signed-bad-1.0.el.sig:
	* automated/data/package/key.pub:
	* automated/data/package/key.sec: New files.

	* automated/package-test.el (package-test-update-listing)
	(package-test-update-archives, package-test-describe-package):
	Adjust to package.el change.
	(package-test-signed): New test.

2013-10-01  Dmitry Gutov  <dgutov@yandex.ru>

	* automated/package-test.el: Update all cases to use :url instead
	of :homepage.

	* automated/package-x-test.el
	(package-x-test--single-archive-entry-1-3): Same.

2013-09-29  Dmitry Gutov  <dgutov@yandex.ru>

	* automated/package-test.el (simple-single-desc-1-4): Remove, it
	was unused.
	(simple-single-desc): Expect :homepage property.
	(multi-file-desc): Same.
	(with-package-test): Do not save previous `default-directory'
	value, let-bind the var instead.
	(package-test-install-single): Expect :homepage property in the
	generated pkg file.
	(package-test-describe-package): Expect Homepage button.
	(package-test-describe-non-installed-package)
	(package-test-describe-non-installed-multi-file-package): Same.
	(package-test-describe-not-installed-package): Remove, it was a
	duplicate.

	* automated/package-x-test.el
	(package-x-test--single-archive-entry-1-3): Expect :homepage
	property.
	(package-x-test--single-archive-entry-1-4): Expect nil extras slot.

	* automated/data/package/simple-single-1.3.el: Add URL header.

	* automated/data/package/archive-contents: Add :homepage
	properties to `simple-single' and `multi-file'.

2013-09-22  Daniel Colascione  <dancol@dancol.org>

	* automated/data-tests.el:
	(bool-vector-count-matches-all-0-nil)
	(bool-vector-count-matches-all-0-t)
	(bool-vector-count-matches-1-il, bool-vector-count-matches-1-t)
	(bool-vector-count-matches-at, bool-vector-intersection-op)
	(bool-vector-union-op, bool-vector-xor-op)
	(bool-vector-set-difference-op)
	(bool-vector-change-detection, bool-vector-not): New tests.
	(mock-bool-vector-count-matches-at)
	(test-bool-vector-bv-from-hex-string)
	(test-bool-vector-to-hex-string)
	(test-bool-vector-count-matches-at-tc)
	(test-bool-vector-apply-mock-op)
	(test-bool-vector-binop): New helper functions.
	(bool-vector-test-vectors): New testcase data.

2013-09-20  Ryan  <rct@thompsonclan.org>  (tiny change)

	* automated/advice-tests.el (advice-test-called-interactively-p-around)
	(advice-test-called-interactively-p-filter-args)
	(advice-test-called-interactively-p-around): New tests.

2013-09-16  Glenn Morris  <rgm@gnu.org>

	* automated/eshell.el (eshell-match-result):
	Return a more informative failure than simply "false".  Update callers.

	* automated/eshell.el (eshell-test/for-name-shadow-loop):
	Test value before and after loop as well as during.

2013-09-15  Glenn Morris  <rgm@gnu.org>

	* automated/eshell.el (eshell-test/for-name-shadow-loop):
	New test.  (Bug#15372)
	(eshell-test/for-loop, eshell-test/for-name-loop): Doc fix.

2013-09-13  Glenn Morris  <rgm@gnu.org>

	* automated/eshell.el (with-temp-eshell):
	Use a temp directory for eshell-directory-name.
	(eshell-test-command-result): New, again using a temp directory.
	Replace eshell-command-result with this throughout.
	(eshell-test/for-loop, eshell-test/for-name-loop):
	Ensure environment variables don't confuse us.

2013-09-12  Glenn Morris  <rgm@gnu.org>

	* automated/eshell.el (with-temp-eshell): Avoid hangs in batch mode
	due to "has a running process; kill it?" prompts.

2013-09-12  Stefan Monnier  <monnier@iro.umontreal.ca>

	* automated/eshell.el: Rename from eshell.el.
	(eshell-test/for-loop, eshell-test/for-name-loop): New tests (bug#15231).

2013-09-01  Glenn Morris  <rgm@gnu.org>

	* automated/Makefile.in (setwins): Avoid leading space in $wins.
	Otherwise the sed command used by eg compile-main ends up
	containing "/*.el".  (Bug#15170)

2013-08-28  Paul Eggert  <eggert@cs.ucla.edu>

	* automated/Makefile.in (SHELL): Now @SHELL@, not /bin/sh,
	for portability to hosts where /bin/sh has problems.

2013-08-21  David Engster  <deng@randomsample.de>

	* automated/eieio-tests.el, automated/eieio-test-persist.el:
	* automated/eieio-test-methodinvoke.el: EIEIO tests from CEDET
	upstream.  Changed to use ERT.

2013-08-14  Daniel Hackney  <dan@haxney.org>

	* automated/package-test.el: Remove tar-package-building functions.
	Tar file used for testing is included in the repository.
	(package-test-install-texinfo, package-test-cleanup-built-files):
	Remove.

2013-08-13  Fabián Ezequiel Gallina  <fgallina@gnu.org>

	* automated/python-tests.el (python-imenu-create-index-4)
	(python-imenu-create-flat-index-2): New tests.

2013-08-05  Glenn Morris  <rgm@gnu.org>

	* automated/mule-util.el: New file, with tests extracted from
	lisp/international/mule-util.el.

2013-08-04  Stefan Monnier  <monnier@iro.umontreal.ca>

	* automated/advice-tests.el (advice-tests-nadvice): Test removal
	before definition.
	(advice-tests-macroaliases): New test.

2013-08-04  Glenn Morris  <rgm@gnu.org>

	* automated/ert-tests.el: Disable failing test that no-one seems
	to know how to fix.  (Bug#13064)

	* automated/icalendar-tests.el (icalendar-tests--test-export)
	(icalendar-tests--test-import): Try more precise TZ specification.
	Remove debug messages.

2013-08-03  Glenn Morris  <rgm@gnu.org>

	* automated/core-elisp-tests.el (core-elisp-tests): Fix defcustom.

	* automated/icalendar-tests.el (icalendar-tests--test-export)
	(icalendar-tests--test-import):
	Use getenv/setenv rather than set-time-zone-rule.  Add debug messages.
	(icalendar-tests--test-import): Reset zone even if error occurred.

2013-08-02  Stefan Monnier  <monnier@iro.umontreal.ca>

	* automated/core-elisp-tests.el: New file.

2013-08-01  Glenn Morris  <rgm@gnu.org>

	* automated/file-notify-tests.el (file-notify--test-remote-enabled):
	Try to check that the remote system has a notification program.

2013-07-31  Glenn Morris  <rgm@gnu.org>

	* automated/undo-tests.el (undo-test2, undo-test5): Be quieter.

2013-07-24  Michael Albinus  <michael.albinus@gmx.de>

	* automated/file-notify-tests.el
	(file-notify--test-local-enabled): New defconst.  Replaces all
	`file-notify-support' occurrences.
	(file-notify--test-remote-enabled): New defun.
	(file-notify--deftest-remote): Use it.
	(file-notify-test00-availability): Rewrite.
	(file-notify-test00-availability-remote): New defun.
	(file-notify-test01-add-watch): Rewrite first erroneous check.

2013-07-23  Glenn Morris  <rgm@gnu.org>

	* automated/inotify-test.el (inotify-file-watch-simple):
	Delete temp-file when done.

	* automated/subword-tests.el: Require subword.

2013-07-22  Stefan Monnier  <monnier@iro.umontreal.ca>

	* automated/subword-tests.el: New file.

2013-07-13  Fabián Ezequiel Gallina  <fgallina@gnu.org>

	* automated/python-tests.el (python-imenu-create-index-2)
	(python-imenu-create-index-3): New tests.

2013-07-11  Glenn Morris  <rgm@gnu.org>

	* automated/ert-tests.el: Require cl-lib at runtime too.
	(ert-test-special-operator-p): Use cl-gensym rather than ert-- version.
	(ert-test-remprop, ert-test-remove-if-not, ert-test-remove*)
	(ert-test-set-functions, ert-test-gensym)
	(ert-test-coerce-to-vector, ert-test-string-position)
	(ert-test-mismatch): Remove tests.
	* automated/cl-lib.el: New, split from ert-tests.el.

	* automated/ruby-mode-tests.el (ruby-deftest-move-to-block):
	Goto point-min.
	(works-on-do, zero-is-noop, ok-with-three, ok-with-minus-two)
	(ruby-move-to-block-skips-percent-literal)
	(ruby-move-to-block-skips-heredoc)
	(ruby-move-to-block-moves-from-else-to-if)
	(ruby-beginning-of-defun-does-not-fold-case)
	(ruby-end-of-defun-skips-to-next-line-after-the-method):
	Replace goto-line with forward-line/goto-char.
	(ruby-move-to-block-does-not-fold-case): Remove unneeded end-of-buffer.

	* automated/package-test.el (makeinfo-buffer): Autoload.
	(compilation-in-progress, tar-parse-info, tar-header-name): Declare.
	(package-test-install-texinfo): Don't require makeinfo.

	* automated/files.el: Stop "local variables" confusion.

	* automated/flymake-tests.el (flymake-tests): Remove unused group.

	* automated/icalendar-tests.el (icalendar-tests--do-test-cycle):
	Use with-current-buffer.

	* automated/undo-tests.el (undo-test-buffer-modified)
	(undo-test-file-modified): New tests.

2013-07-09  Michael Albinus  <michael.albinus@gmx.de>

	* automated/file-notify-tests.el (file-notify-test00-availability):
	Set :expected-result.
	(file-notify-test01-add-watch, file-notify-test01-add-watch-remote)
	(file-notify-test02-events, file-notify-test02-events-remote)
	(file-notify-test03-autorevert, file-notify-test03-autorevert-remote):
	Skip when `file-notify-support' is nil.  (Bug#14823)

2013-07-09  Glenn Morris  <rgm@gnu.org>

	* automated/inotify-test.el (inotify-add-watch, inotify-rm-watch):
	Declare.
	(inotify-file-watch-simple): Silence compiler.

	* automated/python-tests.el (python-indent-block-enders):
	Make it actually test something.

	* automated/package-x-test.el: Require package-test when compiling.

	* automated/add-log-tests.el, automated/advice-tests.el:
	* automated/imenu-test.el, automated/package-x-test.el:
	* automated/python-tests.el, automated/ruby-mode-tests.el:
	* automated/xml-parse-tests.el: Explicitly require ert.

2013-07-08  Kenichi Handa  <handa@gnu.org>

	* automated/decoder-tests.el (decoder-tests-prefer-utf-8-read):
	Use with-ccoding-priority to avoid side-effect (Bug#14781).

2013-07-05  Michael Albinus  <michael.albinus@gmx.de>

	* automated/file-notify-tests.el
	(file-notify-test-remote-temporary-file-directory):
	Use `null-device' on w32.
	(file-notify--test-tmpfile, file-notify--test-tmpfile1)
	(file-notify--test-results, file-notify--test-event)
	(file-notify--deftest-remote, file-notify--event-test)
	(file-notify--test-event-handler)
	(file-notify--test-make-temp-name): Rename, in order to mark them
	internal.
	(tramp-message-show-message, tramp-read-passwd): Tweak them for
	better fitting in noninteractive tests.
	(file-notify-test00-availability): Rename from `file-notify-test0'.
	(file-notify-test01-add-watch): Rename from `file-notify-test1'.
	Use `temporary-file-directory '.
	(file-notify-test01-add-watch-remote): New test.
	(file-notify-test02-events): Rename from `file-notify-test2'.
	(file-notify-test02-events-remote): Rename from `file-notify-test3'.
	(file-notify-test03-autorevert): Rename from
	`file-notify-test4'.  Use timeouts.
	(file-notify-test03-autorevert-remote): Rename from
	`file-notify-test5'.

2013-07-04  Michael Albinus  <michael.albinus@gmx.de>

	* automated/file-notify-tests.el: New package.

2013-06-28  Kenichi Handa  <handa@gnu.org>

	* automated/decoder-tests.el (decoder-tests-gen-file): New arg FILE.
	(decoder-tests-ao-gen-file): Rename from decoder-tests-filename.
	Callers changed.
	(decoder-tests-filename): New function.
	(decoder-tests-prefer-utf-8-read)
	(decoder-tests-prefer-utf-8-write): New function.
	(ert-test-decoder-prefer-utf-8): New test.

2013-06-27  Dmitry Gutov  <dgutov@yandex.ru>

	* automated/package-x-test.el: Change the commentary.
	(package-x-test--single-archive-entry-1-3)
	(package-x-test--single-archive-entry-1-4): Fix the tests, by
	using the appropriate data structure.

2013-06-27  Daniel Hackney  <dan@haxney.org>

	* automated/Makefile.in (setwins): Include the 'data' subdirectory.

	* automated/package-x-test.el: New file.

	* automated/package-test.el: New file.

	* automated/data/package: New directory, with test examples.

2013-06-27  Glenn Morris  <rgm@gnu.org>

	* automated/python-tests.el (python-tests-with-temp-file):
	Clean up after ourself.

	* automated/undo-tests.el (undo-test3): Remove test that seems to
	do nothing that the previous one doesn't, except leave a tempfile.

2013-06-26  Glenn Morris  <rgm@gnu.org>

	* automated/info-xref.el: New file.

2013-06-25  Glenn Morris  <rgm@gnu.org>

	* automated/occur-tests.el (occur-test-create): New function.
	Use it to create separate tests for each element, so we run them
	all rather than stopping at the first error.

2013-06-24  Glenn Morris  <rgm@gnu.org>

	* automated/occur-tests.el (occur-tests):
	Update for 2013-05-29 change to occur header line.

2013-06-21  Eduard Wiebe  <usenet@pusto.de>

	Test suite for flymake.
	* automated/flymake-tests.el:
	* automated/flymake/warnpred/Makefile
	* automated/flymake/warnpred/test.c
	* automated/flymake/warnpred/test.pl: New files.

2013-06-12  Rüdiger Sonderfeld  <ruediger@c-plusplus.de>

	* automated/reftex-tests.el (reftex-parse-from-file-test): Fix test.

2013-06-12  Rüdiger Sonderfeld  <ruediger@c-plusplus.de>

	* automated/reftex-tests.el: New test suite for reftex.

2013-05-31  Dmitry Gutov  <dgutov@yandex.ru>

	* automated/ruby-mode-tests.el: New tests, for percent literals
	and expression expansion.

2013-05-29  Leo Liu  <sdl.web@gmail.com>

	* indent/octave.m: Tweak.

2013-05-26  Aidan Gauland  <aidalgol@amuri.net>

	* eshell.el: Rewrite tests using ERT.

2013-05-25  Leo Liu  <sdl.web@gmail.com>

	* indent/octave.m: Add tests for %!, # and ### comments.

2013-05-23  Kenichi Handa  <handa@gnu.org>

	* automated/decoder-tests.el: New file.

2013-05-19  Dmitry Gutov  <dgutov@yandex.ru>

	* indent/ruby.rb: Add multiline regexp example.

	* automated/ruby-mode-tests.el (ruby-heredoc-highlights-interpolations)
	(ruby-regexp-skips-over-interpolation)
	(ruby-regexp-continues-till-end-when-unclosed)
	(ruby-regexp-can-be-multiline)
	(ruby-interpolation-inside-percent-literal): New tests.

2013-05-08  Stefan Monnier  <monnier@iro.umontreal.ca>

	* indent/ruby.rb: Fix indentation after =; add more cases.

2013-05-05  Stefan Monnier  <monnier@iro.umontreal.ca>

	* indent/pascal.pas: Add test for mis-identified comments.

2013-04-01  Masatake YAMATO  <yamato@redhat.com>

	* automated/imenu-test.el: New file.  (Bug#14112)

2013-04-19  Fabián Ezequiel Gallina  <fgallina@gnu.org>

	* automated/python-tests.el (python-imenu-prev-index-position-1):
	Remove test.
	(python-imenu-create-index-1, python-imenu-create-flat-index-1):
	New tests.

2013-04-17  Fabián Ezequiel Gallina  <fgallina@gnu.org>

	* automated/python-tests.el (python-nav-backward-defun-2)
	(python-nav-backward-defun-3, python-nav-forward-defun-2)
	(python-nav-forward-defun-3): New tests.

2013-04-17  Fabián Ezequiel Gallina  <fgallina@gnu.org>

	* automated/python-tests.el (python-nav-backward-defun-1)
	(python-nav-forward-defun-1): New tests.

2013-04-09  Masatake YAMATO  <yamato@redhat.com>

	* automated/add-log-tests.el: New file.  (Bug#14112)

2013-03-30  Fabián Ezequiel Gallina  <fabian@anue.biz>

	* automated/python-tests.el (python-indent-block-enders): New test.
	(python-info-current-defun-2): Fix test.

2013-03-05  Paul Eggert  <eggert@cs.ucla.edu>

	* indent/octave.m: Fix encoding error in comment.  Add coding tag.

2013-02-28  Fabián Ezequiel Gallina  <fgallina@cuca>

	* automated/python-tests.el (python-tests-with-temp-buffer): Doc fix.
	(python-tests-with-temp-file): New macro.
	(python-tests-shell-interpreter): New var.
	(python-shell-get-process-name-1)
	(python-shell-internal-get-process-name-1)
	(python-shell-parse-command-1)
	(python-shell-calculate-process-environment-1)
	(python-shell-calculate-process-environment-2)
	(python-shell-calculate-process-environment-3)
	(python-shell-calculate-exec-path-1)
	(python-shell-calculate-exec-path-2)
	(python-shell-make-comint-1)
	(python-shell-make-comint-2)
	(python-shell-get-process-1)
	(python-shell-get-or-create-process-1)
	(python-shell-internal-get-or-create-process-1): New tests.

2013-02-21  Fabián Ezequiel Gallina  <fgallina@cuca>

	* automated/python-tests.el: New file.

2013-02-14  Dmitry Gutov  <dgutov@yandex.ru>

	* automated/ruby-mode-tests.el
	(ruby-move-to-block-skips-percent-literal): Add depth-affecting
	bits inside the examples.
	(ruby-move-to-block-skips-heredoc): New test.
	(ruby-add-log-current-method-after-inner-class):
	Lower expectations: move point inside a method, initially.

2013-02-13  Dmitry Gutov  <dgutov@yandex.ru>

	* automated/ruby-mode-tests.el
	(ruby-move-to-block-skips-percent-literal): New test.

2013-02-04  Chong Yidong  <cyd@gnu.org>

	* automated/thingatpt.el: New file.

2013-02-03  Chong Yidong  <cyd@gnu.org>

	* automated/files.el (file-test--do-local-variables-test):
	Avoid compilation warning message.

2013-01-27  Dmitry Gutov  <dgutov@yandex.ru>

	* automated/ruby-mode-tests.el
	(ruby-indent-spread-args-in-parens): New test.
	* automated/ruby-mode-tests.el (ruby-block-test-example):
	Break indentation of the do block opener and add a line inside it.
	* automated/ruby-mode-tests.el (works-on-do, ok-with-three):
	Adjust line numbers.

2013-01-15  Stefan Monnier  <monnier@iro.umontreal.ca>

	* automated/advice-tests.el: Split up.  Add advice-test-preactivate.

2013-01-14  Glenn Morris  <rgm@gnu.org>

	* automated/compile-tests.el (compile-tests--test-regexps-data):
	Fix interpretation of gnu line.col1-col2 format.  (Bug#13335)

2013-01-10  Wolfgang Jenkner  <wjenkner@inode.at>

	* automated/man-tests.el: New file.

2013-01-09  Aaron S. Hawley  <aaron.s.hawley@gmail.com>

	* automated/undo-tests.el (undo-test0): Adjust error to code change.

2013-01-08  Aaron S. Hawley  <aaron.s.hawley@gmail.com>

	* automated/undo-tests.el: New file.

2012-12-27  Dmitry Gutov  <dgutov@yandex.ru>

	* automated/ruby-mode-tests.el
	(ruby-indent-after-block-in-continued-expression): New test.

2012-12-14  Dmitry Gutov  <dgutov@yandex.ru>

	* automated/ruby-mode-tests.el:
	Rename one interpolation test; add three more.
	(ruby-with-temp-buffer): New macro, use it where appropriate.
	(ruby-add-log-current-method-examples): Use "_" for target point.
	Add four new tests for ruby-add-log-current-method.

2012-12-11  Glenn Morris  <rgm@gnu.org>

	* automated/f90.el (f90-test-bug13138): New test.

2012-12-10  Rüdiger Sonderfeld  <ruediger@c-plusplus.de>

	* automated/inotify-test.el: New test.

2012-12-02  Chong Yidong  <cyd@gnu.org>

	* automated/ruby-mode-tests.el
	(ruby-add-log-current-method-examples): Don't use loop macro, to
	allow automated testing to work.

2012-11-20  Stefan Monnier  <monnier@iro.umontreal.ca>

	* automated/advice-tests.el (advice-tests--data): Remove.
	(advice-tests): Move the tests directly here instead.
	Add called-interactively-p tests.

2012-11-19  Stefan Monnier  <monnier@iro.umontreal.ca>

	* automated/ert-x-tests.el: Use cl-lib.
	* automated/ert-tests.el: Use lexical-binding and cl-lib.

2012-11-14  Dmitry Gutov  <dgutov@yandex.ru>

	* automated/ruby-mode-tests.el (ruby-indent-singleton-class): Pass.
	(ruby-indent-inside-heredoc-after-operator)
	(ruby-indent-inside-heredoc-after-space): New tests.
	Change direct font-lock face references to var references.
	(ruby-interpolation-suppresses-syntax-inside): New test.
	(ruby-interpolation-inside-percent-literal-with-paren):
	New failing test.

2012-11-13  Dmitry Gutov  <dgutov@yandex.ru>

	* automated/ruby-mode-tests.el (ruby-heredoc-font-lock)
	(ruby-singleton-class-no-heredoc-font-lock)
	(ruby-add-log-current-method-examples): New tests.
	(ruby-test-string): Extract from ruby-should-indent-buffer.
	(ruby-deftest-move-to-block): New macro.
	Add several move-to-block tests.

2012-11-12  Stefan Monnier  <monnier@iro.umontreal.ca>

	* automated/advice-tests.el: New tests.

2012-10-14  Eli Zaretskii  <eliz@gnu.org>

	* automated/compile-tests.el (compile-tests--test-regexps-data):
	Add new data for msft's new format.

2012-09-08  Dmitry Gutov  <dgutov@yandex.ru>

	* automated/ruby-mode-tests.el:
	(ruby-toggle-block-to-multiline): New test.
	(ruby-should-indent-buffer, ruby-toggle-block-to-do-end)
	(ruby-toggle-block-to-brace): Use buffer-string.

2012-09-07  Dmitry Gutov  <dgutov@yandex.ru>

	* automated/ruby-mode-tests.el: New tests (Bug#11613).

2012-08-28  Chong Yidong  <cyd@gnu.org>

	* automated/files.el: Test every combination of values for
	enable-local-variables and enable-local-eval.

2012-08-19  Chong Yidong  <cyd@gnu.org>

	* redisplay-testsuite.el (test-redisplay): Use switch-to-buffer.

2012-08-18  Chong Yidong  <cyd@gnu.org>

	* redisplay-testsuite.el (test-redisplay-4): New test (Bug#3874).

2012-08-14  Dmitry Gutov  <dgutov@yandex.ru>

	* indent/ruby.rb: Rearrange examples, add new ones.

2012-08-12  Dmitry Gutov  <dgutov@yandex.ru>

	* automated/ruby-mode-tests.el (ruby-move-to-block-stops-at-opening)
	(ruby-toggle-block-to-do-end, ruby-toggle-block-to-brace): New test.

2012-08-11  Glenn Morris  <rgm@gnu.org>

	* automated/files.el: New file.

	* automated/Makefile.in (all): Fix typo.

2012-08-10  Dmitry Gutov  <dgutov@yandex.ru>

	* automated/ruby-mode-tests.el (ruby-should-indent):
	Add docstring, check (current-indentation) instead of (current-column).
	(ruby-should-indent-buffer): New function.
	Add tests for `ruby-deep-indent-paren' behavior.
	Port all tests from test/misc/test_ruby_mode.rb in Ruby repo.

2012-08-10  Nobuyoshi Nakada  <nobu@ruby-lang.org>

	Original tests in test_ruby_mode.rb in upstream (author).

2012-08-09  Dmitry Gutov  <dgutov@yandex.ru>

	* automated/ruby-mode-tests.el (ruby-should-indent)
	(ruby-assert-state): New functions.
	Add new tests.

2012-07-29  David Engster  <deng@randomsample.de>

	* automated/xml-parse-tests.el (xml-parse-tests--qnames):
	New variable to hold test data for name expansion.
	(xml-parse-tests): Test the two different types of name expansion.

2012-07-29  Juri Linkov  <juri@jurta.org>

	* automated/occur-tests.el (occur-test-case): Use predefined
	buffer name " *test-occur*" instead of a random buffer name.

2012-07-20  Dmitry Gutov  <dgutov@yandex.ru>

	* automated/ruby-mode-tests.el: New file with one test.

2012-07-17  Stefan Monnier  <monnier@iro.umontreal.ca>

	* indent/shell.sh: Add test case for ${#VAR}.

	* indent/latex-mode.tex: New file.

2012-07-11  Stefan Monnier  <monnier@iro.umontreal.ca>

	* eshell.el: Use cl-lib.

2012-07-03  Chong Yidong  <cyd@gnu.org>

	* automated/xml-parse-tests.el (xml-parse-tests--bad-data): New.

2012-07-02  Chong Yidong  <cyd@gnu.org>

	* automated/xml-parse-tests.el (xml-parse-tests--data):
	More testcases.

2012-07-01  Chong Yidong  <cyd@gnu.org>

	* automated/xml-parse-tests.el: New file.

2012-06-27  Stefan Monnier  <monnier@iro.umontreal.ca>

	* automated/ert-x-tests.el (ert-test-run-tests-interactively-2):
	Use cl-flet.

2012-06-08  Ulf Jasper  <ulf.jasper@web.de>

	* automated/icalendar-tests.el (icalendar--parse-vtimezone):
	Test escaped commas in TZID (Bug#11473).
	(icalendar-import-with-timezone): New.
	(icalendar-real-world): Add new testcase as given in the bugreport
	of Bug#11473.

2012-05-29  Ulf Jasper  <ulf.jasper@web.de>

	* automated/icalendar-tests.el (icalendar-tests--test-import):
	Include UID in import tests (Bug#11525).
	(icalendar-import-non-recurring, icalendar-import-rrule)
	(icalendar-import-duration, icalendar-import-bug-6766): Adjust to
	UID-import change.
	(icalendar-import-with-uid): New.
	(icalendar-tests--test-cycle, icalendar-tests--do-test-cycle):
	Include UID in cycle tests.
	(icalendar-cycle, icalendar-real-world): UID-import change.

2012-05-21  Glenn Morris  <rgm@gnu.org>

	* automated/Makefile.in (setwins): Scrap superfluous subshell.

2012-05-15  Teodor Zlatanov  <tzz@lifelogs.com>

	* automated/url-util-tests.el: New file to test
	lisp/url/url-util.el.  Only `url-build-query-string' and
	`url-parse-query-string' are tested right now (Bug#8706).

2012-04-28  Stefan Monnier  <monnier@iro.umontreal.ca>

	* indent/shell.sh:
	* indent/shell.rc: Ad some test cases.

2012-04-24  Stefan Monnier  <monnier@iro.umontreal.ca>

	* indent/ruby.rb: New file, to test new syntax-propertize code.

2012-04-11  Glenn Morris  <rgm@gnu.org>

	* automated/vc-bzr.el (vc-bzr-test-faulty-bzr-autoloads): New test.

2012-02-13  Teodor Zlatanov  <tzz@lifelogs.com>

	* automated/url-future-tests.el (url-future-tests): Move from
	lisp/url/url-future.el and rename.

2012-01-29  Ulf Jasper  <ulf.jasper@web.de>

	* automated/icalendar-tests.el (icalendar-import-non-recurring):
	Fix broken test, caused by missing trailing blank.

2011-12-03  Chong Yidong  <cyd@gnu.org>

	* automated/compile-tests.el (compile-tests--test-regexps-data):
	Increase column numbers by one to reflect change in how
	compilation-message is recorded (Bug#10172).

2011-11-22  Glenn Morris  <rgm@gnu.org>

	* rmailmm.el: New file, split from lisp/mail/rmailmm.el.

2011-11-20  Juanma Barranquero  <lekktu@gmail.com>

	* cedet/semantic-utest-c.el (semantic-utest-c-comparisons): Fix typo.

2011-11-16  Juanma Barranquero  <lekktu@gmail.com>

	* automated/icalendar-tests.el (icalendar-tests--get-ical-event)
	(icalendar-tests--test-export, icalendar-tests--do-test-export):
	* cedet/srecode-tests.el (srecode-field-utest-impl): Fix typo.

2011-10-30  Ulf Jasper  <ulf.jasper@web.de>

	* automated/newsticker-tests.el
	(newsticker--group-manage-orphan-feeds): Remove fsetting of
	newsticker--treeview-tree-update.

2011-10-29  Ulf Jasper  <ulf.jasper@web.de>

	* automated/newsticker-tests.el
	(newsticker--group-manage-orphan-feeds): Use fset instead of flet.

	* automated/newsticker-tests.el
	(newsticker--group-manage-orphan-feeds): Prevent updating
	newsticker treeview.  Fixed bug#9763.

2011-10-20  Glenn Morris  <rgm@gnu.org>

	* automated/vc-bzr.el (vc-bzr-test-bug9781): New test.

	* automated/vc-bzr.el: New file.

2011-10-15  Glenn Morris  <rgm@gnu.org>

	* automated/f90.el: New file.

2011-09-27  Ulf Jasper  <ulf.jasper@web.de>

	* automated/newsticker-tests.el: Move newsticker-testsuite.el
	to automated/newsticker-tests.el.  Convert to ERT.

2011-07-26  Ulf Jasper  <ulf.jasper@web.de>

	* automated/icalendar-tests.el (icalendar-tests--compare-strings):
	Remove, simply use string=.
	(icalendar--diarytime-to-isotime)
	(icalendar--datetime-to-diary-date)
	(icalendar--datestring-to-isodate)
	(icalendar--format-ical-event)
	(icalendar--parse-summary-and-rest)
	(icalendar-tests--do-test-import)
	(icalendar-tests--do-test-cycle): Change argument order of
	string= to EXPECTED ACTUAL.
	(icalendar--import-format-sample)
	(icalendar--format-ical-event)
	(icalendar-import-non-recurring)
	(icalendar-import-rrule)
	(icalendar-import-duration)
	(icalendar-import-bug-6766)
	(icalendar-real-world): Adjust to string= instead of
	icalendar-tests--compare-strings.
	(icalendar-import-multiple-vcalendars): New.

2011-05-11  Teodor Zlatanov  <tzz@lifelogs.com>

	* automated/gnus-tests.el: Add wrapper for Gnus tests.
	Require CL.

2011-05-09  Juri Linkov  <juri@jurta.org>

	* automated/occur-tests.el: Move from test/occur-testsuite.el.
	Convert to ERT.

2011-05-09  Chong Yidong  <cyd@stupidchicken.com>

	* automated/compile-tests.el: New file.

2011-05-08  Chong Yidong  <cyd@stupidchicken.com>

	* automated/font-parse-tests.el: Don't byte-compile.

	* automated/comint-testsuite.el: Move from test/.  Convert to ERT.

2011-03-10  Stefan Monnier  <monnier@iro.umontreal.ca>

	* automated/lexbind-tests.el: New file.

2011-03-07  Chong Yidong  <cyd@stupidchicken.com>

	* Version 23.3 released.

2011-03-05  Glenn Morris  <rgm@gnu.org>

	* eshell.el: Move here from lisp/eshell/esh-test.el.

2011-03-03  Christian Ohler  <ohler@gnu.org>

	* automated/ert-tests.el (ert-test-explain-not-equal-keymaps):
	New test.

2011-02-20  Ulf Jasper  <ulf.jasper@web.de>

	* automated/icalendar-tests.el: Move from icalendar-testsuite.el;
	convert to ERT format.

2011-02-14  Chong Yidong  <cyd@stupidchicken.com>

	* automated/bytecomp-tests.el: Move from bytecomp-testsuite.el;
	convert to ERT format.

2011-02-09  Stefan Monnier  <monnier@iro.umontreal.ca>

	* indent/shell.sh:
	* indent/shell.rc: New files.

2011-01-27  Chong Yidong  <cyd@stupidchicken.com>

	* automated/font-parse-tests.el: Move from
	font-parse-testsuite.el.

2011-01-26  Chong Yidong  <cyd@stupidchicken.com>

	* font-parse-testsuite.el (test-font-parse-data): New file.

2011-01-13  Stefan Monnier  <monnier@iro.umontreal.ca>

	* indent/prolog.prolog: Add tokenizing tests.

2011-01-13  Christian Ohler  <ohler@gnu.org>

	* automated: New directory for automated tests.

	* automated/ert-tests.el, automated/ert-x-tests.el: New files.

	* automated/Makefile.in: New file.

2010-11-11  Stefan Monnier  <monnier@iro.umontreal.ca>

	* indent/modula2.mod: New file.

2010-10-27  Stefan Monnier  <monnier@iro.umontreal.ca>

	* indent/octave.m: Add a test to ensure indentation is local.

2010-10-23  Glenn Morris  <rgm@gnu.org>

	* comint-testsuite.el
	(comint-testsuite--test-comint-password-prompt-regexp):
	Add "Please enter the password".  (Bug#7224)

2010-09-20  Stefan Monnier  <monnier@iro.umontreal.ca>

	* indent/prolog.prolog: Use normal spacing around !.

2010-09-18  Stefan Monnier  <monnier@iro.umontreal.ca>

	* indent/octave.m: Remove one more `fixindent'.  Use `end'.

2010-09-10  Stefan Monnier  <monnier@iro.umontreal.ca>

	* indent/octave.m: Remove some `fixindent' not needed any more.

2010-08-30  Stefan Monnier  <monnier@iro.umontreal.ca>

	* indent/octave.m: New file.

2010-08-08  Ulf Jasper  <ulf.jasper@web.de>

	* icalendar-testsuite.el (icalendar-testsuite-run): Add internal tests.
	(icalendar-testsuite--trim, icalendar-testsuite--compare-strings)
	(icalendar-testsuite--run-internal-tests): New.
	(icalendar-testsuite--test-convert-ordinary-to-ical)
	(icalendar-testsuite--test-convert-block-to-ical)
	(icalendar-testsuite--test-convert-anniversary-to-ical)
	(icalendar-testsuite--test-parse-vtimezone)
	(icalendar-testsuite--do-test-export): Code formatting.
	(icalendar-testsuite--test-parse-vtimezone): Doc fix.
	(icalendar-testsuite--do-test-import)
	(icalendar-testsuite--do-test-cycle):
	Use icalendar-testsuite--compare-strings
	(icalendar-testsuite--run-import-tests): Comment added.
	(icalendar-testsuite--run-import-tests)
	(icalendar-testsuite--run-real-world-tests): Fix expected results.

2010-06-25  Chong Yidong  <cyd@stupidchicken.com>

	* redisplay-testsuite.el (test-redisplay-3): New test.

2010-06-11  Chong Yidong  <cyd@stupidchicken.com>

	* comint-testsuite.el: New file.

2010-06-02  Stefan Monnier  <monnier@iro.umontreal.ca>

	* indent: New dir.

2010-05-07  Chong Yidong  <cyd@stupidchicken.com>

	* Version 23.2 released.

2010-03-29  Chong Yidong  <cyd@stupidchicken.com>

	* cedet/semantic-ia-utest.el
	(semantic-symref-test-count-hits-in-tag): Add function, from
	semantic-test.el.

	* cedet/tests/test.cpp:
	* cedet/tests/test.py:
	* cedet/tests/teststruct.cpp:
	* cedet/tests/testtemplates.cpp:
	* cedet/tests/testusing.cpp:
	* cedet/tests/scopetest.cpp:
	* cedet/tests/scopetest.java: Files deleted.

	* cedet/tests/test.make:
	* cedet/tests/test.c:
	* cedet/tests/testjavacomp.java:
	* cedet/tests/testspp.c:
	* cedet/tests/testsppreplace.c:
	* cedet/tests/testsppreplaced.c:
	* cedet/tests/testsubclass.cpp:
	* cedet/tests/testsubclass.hh:
	* cedet/tests/testtypedefs.cpp:
	* cedet/tests/testvarnames.c:
	* cedet/tests/test.el:
	* cedet/tests/testdoublens.cpp:
	* cedet/tests/testdoublens.hpp: Add copyright header.

	* cedet/semantic-tests.el (semanticdb-test-gnu-global):
	Remove reference to deleted files.

2010-03-30  Juri Linkov  <juri@jurta.org>

	* occur-testsuite.el (occur-tests): Add tests for context lines.

2010-03-23  Juri Linkov  <juri@jurta.org>

	* occur-testsuite.el: New file.

2010-03-10  Chong Yidong  <cyd@stupidchicken.com>

	* Branch for 23.2.

2010-02-19  Ulf Jasper  <ulf.jasper@web.de>

	* icalendar-testsuite.el
	(icalendar-testsuite--run-function-tests): Add new tests.
	(icalendar-testsuite--test-diarytime-to-isotime): Add another
	testcase.
	(icalendar-testsuite--test-convert-ordinary-to-ical): New.
	(icalendar-testsuite--test-convert-weekly-to-ical): New.
	(icalendar-testsuite--test-convert-yearly-to-ical): New.
	(icalendar-testsuite--test-convert-block-to-ical): New.
	(icalendar-testsuite--test-convert-cyclic-to-ical): New.
	(icalendar-testsuite--test-convert-anniversary-to-ical): New.

2010-01-18  Juanma Barranquero  <lekktu@gmail.com>

	* cedet/semantic-tests.el (semanticdb-test-gnu-global)
	(semantic-lex-test-full-depth, semantic-symref-test-count-hits-in-tag):
	Fix typos in docstrings and error messages.
	(semanticdb-ebrowse-run-tests): Fix typos in error messages.

2010-01-14  Juanma Barranquero  <lekktu@gmail.com>

	* cedet/cedet-utests.el (cedet-utest-log-shutdown, pulse-test):
	* cedet/semantic-ia-utest.el (semantic-ia-utest-error-log-list)
	(semantic-ia-utest-buffer-refs): Fix typos in docstrings.

2009-12-18  Ulf Jasper  <ulf.jasper@web.de>

	* icalendar-testsuite.el
	(icalendar-testsuite--run-function-tests):
	Add icalendar-testsuite--test-parse-vtimezone.
	(icalendar-testsuite--test-parse-vtimezone): New.
	(icalendar-testsuite--do-test-cycle): Doc changes.
	(icalendar-testsuite--run-real-world-tests): Remove trailing
	whitespace -- see change of icalendar--add-diary-entry in
	icalendar.el.
	(icalendar-testsuite--run-cycle-tests): Re-enable all tests.

2009-09-30  Glenn Morris  <rgm@gnu.org>

	* cedet/semantic-utest-c.el: Relicense under GPLv3+.

2009-06-26  Eric Ludlam  <zappo@gnu.org>

	* cedet/*: New unit tests, from CEDET repository.

2009-06-26  Chong Yidong  <cyd@stupidchicken.com>

	* redisplay-testsuite.el: New file.

2009-06-21  Chong Yidong  <cyd@stupidchicken.com>

	* Branch for 23.1.

2009-01-25  Ulf Jasper  <ulf.jasper@web.de>

	* icalendar-testsuite.el
	(icalendar-testsuite--run-function-tests):
	Add icalendar-testsuite--test-diarytime-to-isotime.
	(icalendar-testsuite--test-parse-summary-and-rest): Adjust to
	recent icalendar fixes.
	(icalendar-testsuite--test-diarytime-to-isotime): New.
	(icalendar-testsuite--test-create-uid): Adjust to recent
	icalendar changes.

2008-11-30  Shigeru Fukaya  <shigeru.fukaya@gmail.com>

	* bytecomp-testsuite.el: New file.

2008-10-31  Ulf Jasper  <ulf.jasper@web.de>

	* icalendar-testsuite.el (icalendar-testsuite--run-function-tests):
	Add `icalendar-testsuite--test-create-uid'.
	(icalendar-testsuite--test-create-uid): New.

2008-06-14  Ulf Jasper  <ulf.jasper@web.de>

	* newsticker-testsuite.el: New file.

2008-05-24  Ulf Jasper  <ulf.jasper@web.de>

	* icalendar-testsuite.el (icalendar-testsuite--run-function-tests):
	Add icalendar-testsuite--test-datestring-to-isodate,
	icalendar-testsuite--test-datetime-to-diary-date, and
	icalendar-testsuite--test-calendar-style.
	(icalendar-testsuite--test-format-ical-event)
	(icalendar-testsuite--test-parse-summary-and-rest):
	Doc fix.  Remove european-calendar-style.
	(icalendar-testsuite--get-ical-event): Doc fix.
	(icalendar-testsuite--test-first-weekday-of-year)
	(icalendar-testsuite--run-cycle-tests): Add doc string.
	(icalendar-testsuite--test-datestring-to-isodate)
	(icalendar-testsuite--test-datetime-to-diary-date)
	(icalendar-testsuite--test-calendar-style): New functions.
	(icalendar-testsuite--test-export): Handle iso date style.
	New arg INPUT-ISO.  Use calendar-date-style.
	(icalendar-testsuite--test-import): Handle iso date style.
	New arg EXPECTED-ISO.  Use calendar-date-style.
	(icalendar-testsuite--test-cycle): Handle iso date style.
	(icalendar-testsuite--run-import-tests)
	(icalendar-testsuite--run-export-tests)
	(icalendar-testsuite--run-real-world-tests): Add iso style tests.

2008-02-29  Glenn Morris  <rgm@gnu.org>

	* README: New file.

2008-02-29  Ulf Jasper  <ulf.jasper@web.de>

	* icalendar-testsuite.el: New file.

;; Local Variables:
;; coding: utf-8
;; End:

  Copyright (C) 2008-2014 Free Software Foundation, Inc.

  This file is part of GNU Emacs.

  GNU Emacs is free software: you can redistribute it and/or modify
  it under the terms of the GNU General Public License as published by
  the Free Software Foundation, either version 3 of the License, or
  (at your option) any later version.

  GNU Emacs is distributed in the hope that it will be useful,
  but WITHOUT ANY WARRANTY; without even the implied warranty of
  MERCHANTABILITY or FITNESS FOR A PARTICULAR PURPOSE.  See the
  GNU General Public License for more details.

  You should have received a copy of the GNU General Public License
  along with GNU Emacs.  If not, see <http://www.gnu.org/licenses/>.<|MERGE_RESOLUTION|>--- conflicted
+++ resolved
@@ -1,6 +1,4 @@
-<<<<<<< HEAD
-=======
-2014-03-24  Barry O'Reilly  <gundaetiapo@gmail.com>
+2014-03-26  Barry O'Reilly  <gundaetiapo@gmail.com>
 
 	* automated/undo-tests.el (undo-test-marker-adjustment-nominal):
 	(undo-test-region-t-marker): New tests of marker adjustments.
@@ -8,12 +6,6 @@
 	(undo-test-region-mark-adjustment): New tests to demonstrate
 	bug#16818, which fail without the fix.
 
-2014-03-23  Daniel Colascione  <dancol@dancol.org>
-
-	* automated/cl-lib.el (cl-lib-keyword-names-versus-values): New
-	test: correct parsing of keyword arguments.
-
->>>>>>> 196716cf
 2014-03-23  Dmitry Gutov  <dgutov@yandex.ru>
 
 	* automated/package-test.el (package-test-describe-package):
