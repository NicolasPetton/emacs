--- conflicted
+++ resolved
@@ -1,4 +1,11 @@
-<<<<<<< HEAD
+2012-05-09  Eli Zaretskii  <eliz@gnu.org>
+
+	* w32proc.c (new_child): Force Windows to reserve only 64KB of
+	stack for each reader_thread, instead of defaulting to 8MB
+	determined by the linker.  This avoids failures in creating
+	subprocesses on Windows 7, see the discussion in this thread:
+	http://lists.gnu.org/archive/html/emacs-devel/2012-03/msg00119.html.
+
 2012-05-07  Jérémy Compostella  <jeremy.compostella@gmail.com>
 
 	Fix up display of the *Minibuf-0* buffer in the mini window.
@@ -17,17 +24,6 @@
 	* lisp.mk (lisp): Update.
 
 2012-05-05  Jim Meyering  <meyering@redhat.com>
-=======
-2012-05-05  Eli Zaretskii  <eliz@gnu.org>
-
-	* w32proc.c (new_child): Force Windows to reserve only 64KB of
-	stack for each reader_thread, instead of defaulting to 8MB
-	determined by the linker.  This avoids failures in creating
-	subprocesses on Windows 7, see the discussion in this thread:
-	http://lists.gnu.org/archive/html/emacs-devel/2012-03/msg00119.html.
-
-2012-05-02  Jim Meyering  <meyering@redhat.com>
->>>>>>> 0a454caf
 
 	* w32font.c (fill_in_logfont): NUL-terminate a string (Bug#11372).
 
