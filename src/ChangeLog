--- conflicted
+++ resolved
@@ -1,5 +1,4 @@
-<<<<<<< HEAD
-2012-04-09  Paul Eggert  <eggert@cs.ucla.edu>
+2012-04-21  Paul Eggert  <eggert@cs.ucla.edu>
 
 	Fix integer width and related bugs (Bug#9874).
 	* alloc.c (pure_bytes_used_lisp, pure_bytes_used_non_lisp):
@@ -790,7 +789,7 @@
 	(struct scroll_bar): Use struct vectorlike_header
 	rather than rolling our own approximation.
 	(SCROLL_BAR_VEC_SIZE): Remove; not used.
-=======
+
 2012-04-21  Eduard Wiebe  <usenet@pusto.de>
 
 	* sysdep.c (list_system_processes, system_process_attributes): Add
@@ -971,7 +970,6 @@
 
 	* w32.c (w32_delayed_load): Record the full path of the library
 	being loaded (bug#10424).
->>>>>>> 9ee7d8b9
 
 2012-04-09  Glenn Morris  <rgm@gnu.org>
 
