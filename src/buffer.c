--- conflicted
+++ resolved
@@ -41,15 +41,12 @@
 #include "keymap.h"
 #include "frame.h"
 
-<<<<<<< HEAD
 #ifdef HAVE_XWIDGETS
 #include "xwidget.h"
 #endif  /* HAVE_XWIDGETS */
-=======
 #ifdef WINDOWSNT
 #include "w32heap.h"		/* for mmap_* */
 #endif
->>>>>>> b5d6fe3b
 
 struct buffer *current_buffer;		/* The current buffer.  */
 
