--- conflicted
+++ resolved
@@ -1,5 +1,8 @@
-<<<<<<< HEAD
 2011-07-01  Paul Eggert  <eggert@cs.ucla.edu>
+
+	Time-stamp simplifications and fixes.
+	These improve accuracy slightly, and future-proof the code
+	against some potential changes to current-time format.
 
 	* woman.el (woman-decode-buffer, WoMan-log-end): Log fractional secs
 	by using time-since and float-time.
@@ -25,7 +28,7 @@
 	* emacs-lisp/elp.el (elp-elapsed-time):
 	* emacs-lisp/benchmark.el (benchmark-elapse):
 	* allout-widgets.el (allout-elapsed-time-seconds): Use float-time.
-=======
+
 2011-07-01  Stefan Monnier  <monnier@iro.umontreal.ca>
 
 	* window.el (bury-buffer): Don't iconify the only frame.
@@ -46,7 +49,6 @@
 	* emacs-lisp/find-func.el (find-library--load-name): New fun.
 	(find-library-name): Use it to find relative load names when provided
 	absolute file name (bug#8803).
->>>>>>> bbc6b304
 
 2011-06-30  Lars Magne Ingebrigtsen  <larsi@gnus.org>
 
