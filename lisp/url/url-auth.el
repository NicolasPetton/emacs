--- conflicted
+++ resolved
@@ -74,15 +74,9 @@
     (setq server (format "%s:%d" server port)
 	  file (cond
 		(realm realm)
-<<<<<<< HEAD
-		((string= "" path) "/")
-		((string-match "/$" path) path)
-		(t (url-basepath path)))
-=======
 		((string= "" file) "/")
 		((string-match "/$" file) file)
 		(t (url-file-directory file)))
->>>>>>> 69779ec8
 	  byserv (cdr-safe (assoc server
 				  (symbol-value url-basic-auth-storage))))
     (cond
