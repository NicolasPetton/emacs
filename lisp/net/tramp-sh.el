--- conflicted
+++ resolved
@@ -204,27 +204,8 @@
   '("telnet"
     (tramp-login-program        "telnet")
     (tramp-login-args           (("%h") ("%p") ("2>/dev/null")))
-<<<<<<< HEAD
-=======
     (tramp-remote-shell         "/bin/sh")
     (tramp-remote-shell-args    ("-c"))
-    (tramp-default-port         23)))
-;;;###tramp-autoload
-(add-to-list 'tramp-methods
-  '("nc"
-    (tramp-login-program        "telnet")
-    (tramp-login-args           (("%h") ("%p") ("2>/dev/null")))
->>>>>>> b99e8f83
-    (tramp-remote-shell         "/bin/sh")
-    (tramp-remote-shell-args    ("-c"))
-    (tramp-copy-program         "nc")
-    ;; We use "-v" for better error tracking.
-    (tramp-copy-args            (("-w" "1") ("-v") ("%h") ("%r")))
-    (tramp-remote-copy-program  "nc")
-    ;; We use "-p" as required for newer busyboxes.  For older
-    ;; busybox/nc versions, the value must be (("-l") ("%r")).  This
-    ;; can be achieved by tweaking `tramp-connection-properties'.
-    (tramp-remote-copy-args     (("-l") ("-p" "%r")))
     (tramp-default-port         23)))
 ;;;###tramp-autoload
 (add-to-list 'tramp-methods
@@ -2380,17 +2361,10 @@
 		  (setq x (mapcar (lambda (y) (format-spec y spec)) x))
 		  (unless (member "" x) (mapconcat 'identity x " ")))
 		(tramp-get-method-parameter method 'tramp-copy-env)))
-<<<<<<< HEAD
 
 	      remote-copy-program
 	      (tramp-get-method-parameter method 'tramp-remote-copy-program))
 
-=======
-
-	      remote-copy-program
-	      (tramp-get-method-parameter method 'tramp-remote-copy-program))
-
->>>>>>> b99e8f83
 	(dolist
 	    (x
 	     (or
